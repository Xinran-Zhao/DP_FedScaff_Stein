from collections import Counter
from typing import Dict, List, Tuple

import numpy as np
import torch
from torch.utils.data import Dataset


def dirichlet_distribution(
    trainset: Dataset,
    ori_dataset: List[Dataset],
    target_dataset: Dataset,
    num_clients: int,
    alpha: float,
    transform=None,
    target_transform=None,
) -> Tuple[List[Dataset], Dict]:
    NUM_CLASS = len(ori_dataset[0].classes)
    MIN_SIZE = 0
    X = [[] for _ in range(num_clients)]
    Y = [[] for _ in range(num_clients)]
    stats = {}
    targets_numpy = np.concatenate(
        [ds.targets for ds in ori_dataset], axis=0, dtype=np.int64
    )
    # If ori_dataset has only one element, concatenation is unnecessary
    # if len(ori_dataset) == 1:
    data_numpy = np.concatenate(
        [ds.data for ds in ori_dataset], axis=0, dtype=np.float32
    )
    print("data_numpy type:", type(data_numpy))
    print("data_numpy shape:", data_numpy.shape)
    print("data_numpy_by_trainset type:", type(data_numpy_by_trainset))
    print("data_numpy_by_trainset shape:", data_numpy_by_trainset.shape)
    idx = [np.where(targets_numpy == i)[0] for i in range(NUM_CLASS)]

    while MIN_SIZE < 10: # ensures each client gets at least 10 samples
        idx_batch = [[] for _ in range(num_clients)]
        for k in range(NUM_CLASS):
            np.random.shuffle(idx[k])
            distributions = np.random.dirichlet(np.repeat(alpha, num_clients))
            distributions = np.array(
                [
                    p * (len(idx_j) < len(targets_numpy) / num_clients)
                    for p, idx_j in zip(distributions, idx_batch)
                ]
            )
            distributions = distributions / distributions.sum()
            distributions = (np.cumsum(distributions) * len(idx[k])).astype(int)[:-1]
            idx_batch = [
                np.concatenate((idx_j, idx.tolist())).astype(np.int64)
                for idx_j, idx in zip(idx_batch, np.split(idx[k], distributions))
            ]
            MIN_SIZE = min([len(idx_j) for idx_j in idx_batch])

        for i in range(num_clients):
            stats[i] = {"x": None, "y": None}
            np.random.shuffle(idx_batch[i])
            X[i] = data_numpy[idx_batch[i]]
            Y[i] = targets_numpy[idx_batch[i]]
            stats[i]["x"] = len(X[i])
            stats[i]["y"] = Counter(Y[i].tolist())

    print("X type:", type(X))
    # Print shapes of individual arrays in X to debug
    print("X element shapes:", [x.shape for x in X])
    print("Y type:", type(Y))
    print("Y element shapes:", [y.shape for y in Y])

    datasets = [
        target_dataset(
            data=X[j],
            targets=Y[j],
            transform=transform,
            target_transform=target_transform,
        )
        for j in range(num_clients)
    ]
    print('type of datasets:', type(datasets))
    print(f"Type of elements in train_datasets: {type(datasets[0])}")
    ohygod
    return datasets, stats

<<<<<<< HEAD
def dirichlet_noniid_partition(
=======
def dirichlet_noiid_partition(
>>>>>>> 6e9b6035
        train_data_raw: Dataset, 
        num_clients: int, 
        target_dataset: Dataset,
        seed=42, 
        alpha1=100, 
        alpha2=0.1, 
        transform=None,
        target_transform=None,
        ) -> Tuple[List[Dataset], Dict]:
    data_numpy = train_data_raw.data.numpy().astype(np.float32)
    targets_numpy = train_data_raw.targets.numpy().astype(np.float32)
    np.random.seed(seed)
    # Split the dataset by label
    labels = []
    label_indices = {} # key is label, value is list of indices
    for idx, (_, label) in enumerate(train_data_raw):
        if label not in label_indices:
            label_indices[label] = []
            labels.append(label)
        label_indices[label].append(idx)
    labels.sort()
    # Shuffle the indices for different label
    for label in labels:
        np.random.shuffle(label_indices[label])

    p1 = [1 / num_clients for _ in range(num_clients)]      # prior distribution for each client's number of elements
    p2 = [len(label_indices[label]) for label in labels]
    p2 = [p / sum(p2) for p in p2]
    q1 = [alpha1 * i for i in p1]
    q2 = [alpha2 * i for i in p2]

    weights = np.random.dirichlet(q1) # the total number of elements for each client
    individuals = np.random.dirichlet(q2, num_clients) # the number of elements from each class for each client

    number_samples_classwise = [len(label_indices[label]) for label in labels]

    normalized_portions = np.zeros(individuals.shape)
    for i in range(num_clients):
        for j in range(len(number_samples_classwise)):
            normalized_portions[i][j] = weights[i] * individuals[i][j] / np.dot(weights, individuals.transpose()[j])

    res = np.multiply(np.array([number_samples_classwise] * num_clients), normalized_portions).transpose()

    for i in range(len(number_samples_classwise)):
        total = 0
        for j in range(num_clients - 1):
            res[i][j] = int(res[i][j])
            total += res[i][j]
        res[i][num_clients - 1] = number_samples_classwise[i] - total
     
    # number of elements from each class for each client. shape: (num_clients, num_classes)
    num_elements = np.array(res.transpose(), dtype=np.int32)
    sum_elements = np.cumsum(num_elements, axis=0)
    print("the num_elements is: \n", num_elements)

    stats = {}  # Initialize stats dictionary
    X = [[] for _ in range(num_clients)]
    Y = [[] for _ in range(num_clients)]
    idx_batch = [[] for _ in range(num_clients)]
    # get real idx_batch
    for i in range(num_clients):
        for j in range(len(labels)):
            start = 0 if i == 0 else sum_elements[i-1][j]
            end = sum_elements[i][j]
            for idx in label_indices[labels[j]][start:end]:
                idx_batch[i].append(idx)
    
    for i in range(num_clients):
        stats[i] = {"x": None, "y": None}
        np.random.shuffle(idx_batch[i])
        X[i] = data_numpy[idx_batch[i]]
        Y[i] = targets_numpy[idx_batch[i]]
        stats[i]["x"] = len(X[i])
        stats[i]["y"] = Counter(Y[i].tolist())

    datasets = [
        target_dataset(
            data=X[j],
            targets=Y[j],
            transform=transform,
            target_transform=target_transform,
        )
        for j in range(num_clients)
    ]
    return datasets, stats<|MERGE_RESOLUTION|>--- conflicted
+++ resolved
@@ -3,10 +3,12 @@
 
 import numpy as np
 import torch
+import torch
 from torch.utils.data import Dataset
 
 
 def dirichlet_distribution(
+    trainset: Dataset,
     trainset: Dataset,
     ori_dataset: List[Dataset],
     target_dataset: Dataset,
@@ -25,6 +27,8 @@
     )
     # If ori_dataset has only one element, concatenation is unnecessary
     # if len(ori_dataset) == 1:
+    # If ori_dataset has only one element, concatenation is unnecessary
+    # if len(ori_dataset) == 1:
     data_numpy = np.concatenate(
         [ds.data for ds in ori_dataset], axis=0, dtype=np.float32
     )
@@ -32,8 +36,13 @@
     print("data_numpy shape:", data_numpy.shape)
     print("data_numpy_by_trainset type:", type(data_numpy_by_trainset))
     print("data_numpy_by_trainset shape:", data_numpy_by_trainset.shape)
+    print("data_numpy type:", type(data_numpy))
+    print("data_numpy shape:", data_numpy.shape)
+    print("data_numpy_by_trainset type:", type(data_numpy_by_trainset))
+    print("data_numpy_by_trainset shape:", data_numpy_by_trainset.shape)
     idx = [np.where(targets_numpy == i)[0] for i in range(NUM_CLASS)]
 
+    while MIN_SIZE < 10: # ensures each client gets at least 10 samples
     while MIN_SIZE < 10: # ensures each client gets at least 10 samples
         idx_batch = [[] for _ in range(num_clients)]
         for k in range(NUM_CLASS):
@@ -81,11 +90,7 @@
     ohygod
     return datasets, stats
 
-<<<<<<< HEAD
 def dirichlet_noniid_partition(
-=======
-def dirichlet_noiid_partition(
->>>>>>> 6e9b6035
         train_data_raw: Dataset, 
         num_clients: int, 
         target_dataset: Dataset,

import time
from path import Path

_CURRENT_DIR = Path(__file__).parent.abspath()
import sys

sys.path.append(_CURRENT_DIR)
sys.path.append(_CURRENT_DIR.parent)
import json
import os
import pickle
import random
from argparse import ArgumentParser

import numpy as np
import torch
from torch.utils.data import random_split
from torchvision import transforms
from torchvision.datasets import CIFAR10, CIFAR100, EMNIST, MNIST, FashionMNIST

from constants import MEAN, STD
<<<<<<< HEAD
from partition import dirichlet_distribution, randomly_assign_classes, dirichlet_noniid_partition
=======
from partition import dirichlet_distribution, randomly_assign_classes, dirichlet_noiid_partition
>>>>>>> 6e9b6035
from utils.dataset import CIFARDataset, MNISTDataset
from util import set_seed

DATASET = {
    "mnist": (MNIST, MNISTDataset),
    "emnist": (EMNIST, MNISTDataset),
    "fmnist": (FashionMNIST, MNISTDataset),
    "cifar10": (CIFAR10, CIFARDataset),
    "cifar100": (CIFAR100, CIFARDataset),
}


def main(args):
    _DATASET_ROOT = (
        Path(args.root).abspath() / args.dataset
        if args.root is not None
        else _CURRENT_DIR.parent / args.dataset
    )
    _PICKLES_DIR = _CURRENT_DIR.parent / args.dataset / "pickles"

    set_seed(args.seed)

    classes_map = None
    transform = transforms.Compose(
        [
            transforms.Normalize(MEAN[args.dataset], STD[args.dataset]),
        ]
    )
    target_transform = None

    if not os.path.isdir(_DATASET_ROOT):
        os.mkdir(_DATASET_ROOT)
    if os.path.isdir(_PICKLES_DIR):
        os.system(f"rm -rf {_PICKLES_DIR}")
    os.system(f"mkdir -p {_PICKLES_DIR}")

    client_num_in_total = args.client_num_in_total
    client_num_in_total = args.client_num_in_total
    # TODO: ori_dataset is image dataset, target_dataset is tensor dataset?
    ori_dataset, target_dataset = DATASET[args.dataset]
    if args.dataset == "emnist":
        trainset = ori_dataset(
            _DATASET_ROOT,
            train=True,
            download=True,
            split=args.emnist_split,
            transform=transforms.ToTensor(),
        )
        testset = ori_dataset(
            _DATASET_ROOT,
            train=False,
            split=args.emnist_split,
            transform=transforms.ToTensor(),
        )
    else:
        trainset = ori_dataset(
            _DATASET_ROOT,
            train=True,
            download=True,
        )
        testset = ori_dataset(
            _DATASET_ROOT,
            train=False,
        )
    # concat_datasets = [trainset, testset]
    concat_datasets = [trainset]
    
    # Create proper test datasets for each client
    test_datasets = []
    samples_per_client = len(testset) // client_num_in_total
    
    for i in range(client_num_in_total):
        start_idx = i * samples_per_client
        end_idx = (i + 1) * samples_per_client
        
        # Get both data and targets for this split
        test_data = testset.data[start_idx:end_idx]
        test_targets = testset.targets[start_idx:end_idx]
        
        # Convert to tensor if needed
        if not isinstance(test_data, torch.Tensor):
            test_data = transforms.ToTensor()(test_data)
        test_data = test_data.float()
        
        # Apply normalization
        test_data = transforms.Normalize(MEAN[args.dataset], STD[args.dataset])(test_data)
        
        # Create dataset
        full_test_dataset = target_dataset(
            data=test_data,
            targets=test_targets,
            transform=transform,
            target_transform=target_transform
        )
        
        # Wrap in Subset to match train/val type
        indices = list(range(len(full_test_dataset)))
        test_datasets.append(torch.utils.data.Subset(full_test_dataset, indices))

    # if args.alpha > 0:  # NOTE: Dirichlet(alpha)
<<<<<<< HEAD
    #     all_datasets, stats = dirichlet_noniid_partition(
=======
    #     all_datasets, stats = dirichlet_noiid_partition(
>>>>>>> 6e9b6035
    #         train_data_raw=trainset, # type: Dataset
    #         num_clients=client_num_in_total,
    #     )

    if args.alpha > 0:  # NOTE: Dirichlet(alpha)
<<<<<<< HEAD
        all_datasets, stats = dirichlet_noniid_partition(
=======
        all_datasets, stats = dirichlet_noiid_partition(
>>>>>>> 6e9b6035
            train_data_raw=trainset,
            target_dataset=target_dataset,
            num_clients=client_num_in_total,
            transform=transform,
            target_transform=target_transform,
        )
        # all_datasets, stats = dirichlet_distribution(
        #     trainset=trainset,
        #     ori_dataset=concat_datasets,
        #     target_dataset=target_dataset,
        #     num_clients=client_num_in_total,
        #     alpha=args.alpha,
        #     transform=transform,
        #     target_transform=target_transform,
        # )
    else:  # NOTE: sort and partition
        classes = len(ori_dataset.classes) if args.classes <= 0 else args.classes
        all_datasets, stats = randomly_assign_classes(
            ori_datasets=concat_datasets,
            target_dataset=target_dataset,
            num_clients=client_num_in_total,
            num_classes=classes,
            transform=transform,
            target_transform=target_transform,
        )

    for subset_id, client_id in enumerate(
        range(0, len(all_datasets), args.client_num_in_each_pickles)
    ):
        subset = []
        for idx, dataset in enumerate(all_datasets[
            client_id : client_id + args.client_num_in_each_pickles
        ]):
            current_client_id = client_id + idx
            num_val_samples = int(len(dataset) * args.valset_ratio)
            num_train_samples = len(dataset) - num_val_samples
            train, val = random_split(
                dataset, [num_train_samples, num_val_samples]
            )
            num_test_samples = len(test_datasets[current_client_id])
            # print(f"Client {current_client_id}:")
            # print(f"  - Train samples: {len(train)}")
            # print(f"  - Val samples: {len(val)}")
            # print(f"  - Test samples: {num_test_samples}")
            subset.append({
                "train": train, 
                "val": val, 
                "test": test_datasets[current_client_id]
                })
        with open(_PICKLES_DIR / str(subset_id) + ".pkl", "wb") as f:
            pickle.dump(subset, f)

    # save stats
    if args.type == "user":
        train_clients_num = int(client_num_in_total * args.fraction)
        clients_4_train = [i for i in range(train_clients_num)]
        clients_4_test = [i for i in range(train_clients_num, client_num_in_total)]

        with open(_PICKLES_DIR / "seperation.pkl", "wb") as f:
            pickle.dump(
                {
                    "train": clients_4_train,
                    "test": clients_4_test,
                    "total": client_num_in_total,
                },
                f,
            )

        train_clients_stats = dict(
            zip(clients_4_train, list(stats.values())[:train_clients_num])
        )
        test_clients_stats = dict(
            zip(
                clients_4_test,
                list(stats.values())[train_clients_num:],
            )
        )

        with open(_CURRENT_DIR.parent / args.dataset / "all_stats.json", "w") as f:
            json.dump({"train": train_clients_stats, "test": test_clients_stats}, f)

    else:  # NOTE: "sample"  save stats
        client_id_indices = [i for i in range(client_num_in_total)]
        with open(_PICKLES_DIR / "seperation.pkl", "wb") as f:
            pickle.dump(
                {
                    "id": client_id_indices,
                    "total": client_num_in_total,
                },
                f,
            )
        with open(_CURRENT_DIR.parent / args.dataset / "all_stats.json", "w") as f:
            json.dump(stats, f)

    args.root = (
        Path(args.root).abspath()
        if str(_DATASET_ROOT) != str(_CURRENT_DIR.parent / args.dataset)
        else None
    )


if __name__ == "__main__":
    parser = ArgumentParser()
    parser.add_argument(
        "--dataset",
        type=str,
        choices=[
            "mnist",
            "cifar10",
            "cifar100",
            "emnist",
            "fmnist",
        ],
        default="mnist",
    )

    parser.add_argument("--client_num_in_total", type=int, default=5)
    parser.add_argument(
        "--fraction", type=float, default=0.9, help="Propotion of train clients"
    )
    parser.add_argument("--valset_ratio", type=float, default=0.1)
    parser.add_argument("--test_ratio", type=float, default=0.1)
    parser.add_argument(
        "--classes",
        type=int,
        default=-1,
        help="Num of classes that one client's data belong to.",
    )
    parser.add_argument("--seed", type=int, default=42)
    ################# Dirichlet distribution only #################
    parser.add_argument(
        "--alpha",
        type=float,
        default=0,
        help="Only for controling data hetero degree while performing Dirichlet partition.",
    )
    ###############################################################

    ################# For EMNIST only #####################
    parser.add_argument(
        "--emnist_split",
        type=str,
        choices=["byclass", "bymerge", "letters", "balanced", "digits", "mnist"],
        default="byclass",
    )
    #######################################################
    parser.add_argument(
        "--type", type=str, choices=["sample", "user"], default="sample"
    )
    parser.add_argument("--client_num_in_each_pickles", type=int, default=10)
    parser.add_argument("--root", type=str, default="/root/repos/python/mine/datasets")
    args = parser.parse_args()
    main(args)
    args_dict = dict(args._get_kwargs())
    with open(_CURRENT_DIR.parent / "args.json", "w") as f:
        json.dump(args_dict, f)<|MERGE_RESOLUTION|>--- conflicted
+++ resolved
@@ -19,11 +19,7 @@
 from torchvision.datasets import CIFAR10, CIFAR100, EMNIST, MNIST, FashionMNIST
 
 from constants import MEAN, STD
-<<<<<<< HEAD
 from partition import dirichlet_distribution, randomly_assign_classes, dirichlet_noniid_partition
-=======
-from partition import dirichlet_distribution, randomly_assign_classes, dirichlet_noiid_partition
->>>>>>> 6e9b6035
 from utils.dataset import CIFARDataset, MNISTDataset
 from util import set_seed
 
@@ -62,6 +58,7 @@
 
     client_num_in_total = args.client_num_in_total
     client_num_in_total = args.client_num_in_total
+    # TODO: ori_dataset is image dataset, target_dataset is tensor dataset?
     # TODO: ori_dataset is image dataset, target_dataset is tensor dataset?
     ori_dataset, target_dataset = DATASET[args.dataset]
     if args.dataset == "emnist":
@@ -124,21 +121,13 @@
         test_datasets.append(torch.utils.data.Subset(full_test_dataset, indices))
 
     # if args.alpha > 0:  # NOTE: Dirichlet(alpha)
-<<<<<<< HEAD
     #     all_datasets, stats = dirichlet_noniid_partition(
-=======
-    #     all_datasets, stats = dirichlet_noiid_partition(
->>>>>>> 6e9b6035
     #         train_data_raw=trainset, # type: Dataset
     #         num_clients=client_num_in_total,
     #     )
 
     if args.alpha > 0:  # NOTE: Dirichlet(alpha)
-<<<<<<< HEAD
         all_datasets, stats = dirichlet_noniid_partition(
-=======
-        all_datasets, stats = dirichlet_noiid_partition(
->>>>>>> 6e9b6035
             train_data_raw=trainset,
             target_dataset=target_dataset,
             num_clients=client_num_in_total,
